--- conflicted
+++ resolved
@@ -550,15 +550,6 @@
     )
     assert len(prompt_with_local_fs_template_loader.messages) == 12
 
-<<<<<<< HEAD
-    # todo fix test, or remove package template loader
-    # prompt_with_local_package_template_loader = Prompt(
-    #     template_data=template_data,
-    #     token_limit=100,
-    #     template_loader=LocalPackageTemplateLoader("prompt_poet", "examples/cai.yml.j2"),
-    # )
-    # assert len(prompt_with_local_package_template_loader.messages) == 12
-=======
     # TODO: Tong to fix this or remove LocalPackageTemplateLoader.
     #prompt_with_local_package_template_loader = Prompt(
         #template_data=template_data,
@@ -566,24 +557,10 @@
         #template_loader=LocalPackageTemplateLoader("prompt_poet", "examples/cai.yml.j2"),
     #)
     #assert len(prompt_with_local_package_template_loader.messages) == 12
->>>>>>> dd7cd52d
 
     prompt_with_template_path = Prompt(
         template_data=template_data,
         token_limit=100,
         template_path="prompt_poet/examples/cai.yml.j2"
     )
-<<<<<<< HEAD
-    assert len(prompt_with_template_path.messages) == 12
-
-    # todo fix test, or remove package template loader
-    # prompt_with_template_package = Prompt(
-    #     template_data=template_data,
-    #     token_limit=100,
-    #     package_name="prompt_poet",
-    #     template_path="examples/cai.yml.j2"
-    # )
-    # assert len(prompt_with_template_package.messages) == 12
-=======
-    assert len(prompt_with_template_path.messages) == 12
->>>>>>> dd7cd52d
+    assert len(prompt_with_template_path.messages) == 12